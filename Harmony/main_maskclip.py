--- conflicted
+++ resolved
@@ -1,384 +1,382 @@
-# Copyright (c) Facebook, Inc. and its affiliates.
-# 
-# Licensed under the Apache License, Version 2.0 (the "License");
-# you may not use this file except in compliance with the License.
-# You may obtain a copy of the License at
-# 
-#     http://www.apache.org/licenses/LICENSE-2.0
-# 
-# Unless required by applicable law or agreed to in writing, software
-# distributed under the License is distributed on an "AS IS" BASIS,
-# WITHOUT WARRANTIES OR CONDITIONS OF ANY KIND, either express or implied.
-# See the License for the specific language governing permissions and
-# limitations under the License.
-import argparse
-import os
-import sys
-import datetime
-import time
-import math
-import json
-import pickle
-from pathlib import Path
-from collections import OrderedDict
-import gc
-
-import numpy as np
-from PIL import Image
-import torch
-import torch.nn as nn
-import torch.distributed as dist
-import torch.backends.cudnn as cudnn
-import torch.nn.functional as F
-from torchvision import datasets, transforms
-from torchvision import models as torchvision_models
-
-import Harmony.utils as utils
-from Harmony.utils import DataAugmentation
-from Harmony.data.datasets import get_dataset_from_string
-from Harmony.models import MaskCLIP
-from Harmony.data import IBOTLoaderWrapper
-from torch.cuda.amp.grad_scaler import OptState
-
-
-torchvision_archs = sorted(name for name in torchvision_models.__dict__
-    if name.islower() and not name.startswith("__")
-    and callable(torchvision_models.__dict__[name]))
-
-def get_args_parser():
-    parser = argparse.ArgumentParser('MaskCLIP', add_help=False)
-
-    # Model parameters
-    parser.add_argument('--arch', default='vit_small', type=str,
-        choices=['vit_tiny', 'vit_small', 'vit_base', 'vit_large', 'xcit', 'deit_tiny', 'deit_small'] \
-                + torchvision_archs + torch.hub.list("facebookresearch/xcit:main"),
-        help="""Name of architecture to train. For quick experiments with ViTs,
-        we recommend using vit_tiny or vit_small.""")
-    parser.add_argument('--patch_size', default=16, type=int, help="""Size in pixels
-        of input square patches - default 16 (for 16x16 patches). Using smaller
-        values leads to better performance but requires more memory. Applies only
-        for ViTs (vit_tiny, vit_small and vit_base). If <16, we recommend disabling
-        mixed precision training (--use_fp16 false) to avoid unstabilities.""")
-    parser.add_argument('--norm_last_layer', default=True, type=utils.bool_flag,
-        help="""Whether or not to weight normalize the last layer of the DINO head.
-        Not normalizing leads to better performance but can make the training unstable.
-        In our experiments, we typically set this paramater to False with vit_small and True with vit_base.""")
-    parser.add_argument('--momentum_teacher', default=0.999, type=float, help="""Base EMA
-        parameter for teacher update. The value is increased to 1 during training with cosine schedule.
-        We recommend setting a higher value with small batches: for example use 0.9995 with batch size of 256.""")
-    parser.add_argument('--norm_in_head', default=None,
-        help="Norm to use in head for discriminative path (Default: None)")
-    parser.add_argument('--act_in_head', default='gelu',
-        help="Activation function in the projection head (Default: gelu)")
-    # parser.add_argument('--use_bn_in_head', default=False, type=utils.bool_flag,
-    #     help="Whether to use batch normalizations in projection head (Default: False)")
-    parser.add_argument('--mask_ratio', default=0.75, type=float, help="Initial masking ratio for MAE.")
-    parser.add_argument('--lambda1', default=1, type=float, help="""loss weight for dino
-        loss over [CLS] tokens (Default: 1.0)""")
-    parser.add_argument('--lambda2', default=1, type=float, help="""loss weight for beit 
-        loss over masked patch tokens (Default: 1.0)""")
-
-    # Temperature teacher parameters
-    parser.add_argument('--warmup_teacher_temp', default=0.04, type=float,
-        help="""Initial value for the teacher temperature: 0.04 works well in most cases.
-        Try decreasing it if the training loss does not decrease.""")
-    parser.add_argument('--teacher_temp', default=0.04, type=float, help="""Final value (after linear warmup)
-        of the teacher temperature. For most experiments, anything above 0.07 is unstable. We recommend
-        starting with the default value of 0.04 and increase this slightly if needed.""")
-    parser.add_argument('--warmup_teacher_patch_temp', default=0.04, type=float, help="""See 
-        `--warmup_teacher_temp`""")
-    parser.add_argument('--teacher_patch_temp', default=0.07, type=float, help=""""See 
-        `--teacher_temp`""")
-    parser.add_argument('--warmup_teacher_temp_epochs', default=10, type=int,
-        help='Number of warmup epochs for the teacher temperature (Default: 30).')
-
-    # Training/Optimization parameters
-    parser.add_argument('--use_fp16', type=utils.bool_flag, default=False, help="""Whether or not
-        to use half precision for training. Improves training time and memory requirements,
-        but can provoke instability and slight decay of performance. We recommend disabling
-        mixed precision if the loss is unstable, if reducing the patch size or if training with bigger ViTs.""")
-    parser.add_argument('--mask_dist_weight', type=float, default=0.05, help="""Loss scaling for mask self dist""")
-    parser.add_argument('--mlm_weight', type=float, default=0.05, help="""Loss scaling for mlm""")
-    parser.add_argument('--weight_decay', type=float, default=0.04, help="""Initial value of the
-        weight decay. With ViT, a smaller value at the beginning of training works well.""")
-    parser.add_argument('--weight_decay_end', type=float, default=0.4, help="""Final value of the
-        weight decay. We use a cosine schedule for WD and using a larger decay by
-        the end of training improves performance for ViTs.""")
-    parser.add_argument('--clip_grad', type=float, default=3.0, help="""Maximal parameter
-        gradient norm if using gradient clipping. Clipping with norm .3 ~ 1.0 can
-        help optimization for larger ViT architectures. 0 for disabling.""")
-    parser.add_argument('--batch_size_per_gpu', default=64, type=int,
-        help='Per-GPU batch-size : number of distinct images loaded on one GPU.')
-    parser.add_argument('--epochs', default=100, type=int, help='Number of epochs of training.')
-    parser.add_argument("--lr", default=0.0005, type=float, help="""Learning rate at the end of
-        linear warmup (highest LR used during training). The learning rate is linearly scaled
-        with the batch size, and specified here for a reference batch size of 256.""")
-    parser.add_argument("--warmup_epochs", default=10, type=int,
-        help="Number of epochs for the linear learning-rate warm up.")
-    parser.add_argument('--min_lr', type=float, default=1e-6, help="""Target LR at the
-        end of optimization. We use a cosine LR schedule with linear warmup.""")
-    parser.add_argument('--optimizer', default='adamw', type=str,
-        choices=['adamw', 'sgd', 'lars'], help="""Type of optimizer. We recommend using adamw with ViTs.""")
-    parser.add_argument('--drop_path_rate', type=float, default=0.1, help="stochastic depth rate")
-    parser.add_argument('--with_head', default=False, type=utils.bool_flag, help="whether to add IBOT head")
-    parser.add_argument('--with_cls', default=False, type=utils.bool_flag, help="whether to add CLS level objective ")
-
-    # Misc
-    parser.add_argument('--data', default='CC3M:/mnt/d/CC3M/cc3m', type=str,
-        help='Please specify path to the ImageNet training data.')
-    parser.add_argument('--output_dir', default=".", type=str, help='Path to save logs and checkpoints.')
-    parser.add_argument('--saveckp_freq', default=20, type=int, help='Save checkpoint every x epochs.')
-    parser.add_argument('--seed', default=0, type=int, help='Random seed.')
-    parser.add_argument('--num_workers', default=10, type=int, help='Number of data loading workers per GPU.')
-    parser.add_argument("--dist_url", default="env://", type=str, help="""url used to set up
-        distributed training; see https://pytorch.org/docs/stable/distributed.html""")
-    parser.add_argument("--local_rank", default=0, type=int, help="Please ignore and do not set this argument.")
-    return parser
-
-
-def train(args):
-
-    utils.init_distributed_mode(args)
-    utils.fix_random_seeds(args.seed)
-    print("git:\n  {}\n".format(utils.get_sha()))
-    print("\n".join("%s: %s" % (k, str(v)) for k, v in sorted(dict(vars(args)).items())))
-    cudnn.benchmark = True
-
-    # ============ saving argument settings ... ============
-    with open("{}/settings.pkl".format(args.output_dir), 'wb') as file:
-        print("saving run setting")
-        pickle.dump(dict(vars(args)), file)
-
-    # ============ preparing data ... ============
-    transform = transforms.Compose([
-            transforms.RandomResizedCrop(224, scale=(0.6, 1.0), interpolation=3),
-            # transforms.RandomApply(
-            #     [transforms.ColorJitter(brightness=0.4, contrast=0.4, saturation=0.2, hue=0.1)],
-            #     p=0.8
-            # ),
-            # utils.GaussianBlur(1.0),
-            # transforms.RandomGrayscale(p=0.2)
-            transforms.ToTensor(),
-            transforms.Normalize((0.485, 0.456, 0.406), (0.229, 0.224, 0.225)),
-        ])
-    
-    # transform = DataAugmentation(
-    #     args.global_crops_scale,
-    #     args.local_crops_scale,
-    #     args.global_crops_number, 
-    #     args.local_crops_number,
-    #     args.objective,
-    #     simple_aug
-    # )
-    
-    data_root = args.data.split(":")[1]
-    data = get_dataset_from_string(args.data)
-    dataset = data(data_root, transform=transform)
-    
-    sampler = torch.utils.data.DistributedSampler(dataset, shuffle=True)
-    data_loader = torch.utils.data.DataLoader(
-        dataset,
-        sampler=sampler,
-        batch_size=args.batch_size_per_gpu,
-        num_workers=args.num_workers,
-        pin_memory=True,
-        drop_last=True,
-    )
-    print(f"Data loaded: there are {len(dataset)} images.")
-
-    meta_training_data = { 
-        'num_iterations_per_epoch': len(data_loader),
-        'num_iterations_total': len(data_loader) * args.epochs
-    }
-
-    model = MaskCLIP(args=args, meta_training_data=meta_training_data).to(args.gpu)
-    model = torch.nn.parallel.DistributedDataParallel(model, device_ids=[args.gpu], find_unused_parameters=True)
-
-    # ============ preparing optimizer ... ============
-    params_groups = utils.get_params_groups(model)
-    if args.optimizer == "adamw":
-        optimizer = torch.optim.AdamW(params_groups, eps=1e-06, betas=(0.9, 0.98), weight_decay=0.1)  # to use with ViTs
-    elif args.optimizer == "sgd":
-        optimizer = torch.optim.SGD(params_groups, lr=0, momentum=0.9)  # lr is set by scheduler
-    elif args.optimizer == "lars":
-        optimizer = utils.LARS(params_groups)  # to use with convnet and large batches
-
-    # for mixed precision training
-    fp16_scaler = None
-    if args.use_fp16:
-        fp16_scaler = torch.cuda.amp.GradScaler()
-
-    # ============ init schedulers ... ============
-    lr_schedule = utils.cosine_scheduler(
-        args.lr,  # linear scaling rule
-        args.min_lr,
-        args.epochs, len(data_loader),
-        warmup_epochs=args.warmup_epochs,
-    )
-    wd_schedule = utils.cosine_scheduler(
-        args.weight_decay,
-        args.weight_decay_end,
-        args.epochs, len(data_loader),
-    )
-    # momentum parameter is increased to 0.9999. during training with a linear scheduler
-    # following maskclip
-    momentum_schedule = [
-        args.momentum_teacher + (0.9999 - args.momentum_teacher) * i / (args.epochs * len(data_loader))
-        for i in range(args.epochs * len(data_loader))]
-
-    print(f"Loss, optimizer and schedulers ready.")
-
-    # ============ optionally resume training ... ============
-    to_restore = {"epoch": 0}
-    utils.restart_from_checkpoint(
-        os.path.join(args.output_dir, "checkpoint.pth"),
-        run_variables=to_restore,
-        model=model,
-        optimizer=optimizer,
-        fp16_scaler=fp16_scaler,
-        # disc_loss=model.module.discriminative_path.loss if model.module.is_discriminative else None
-    )
-    start_epoch = to_restore["epoch"]
-
-    start_time = time.time()
-    print("Starting training !")
-    for epoch in range(start_epoch, args.epochs):
-        data_loader.sampler.set_epoch(epoch)
-        # data_loader.dataset.set_epoch(epoch)
-
-        # ============ training one epoch ... ============        
-        train_stats, meta_training_data = train_one_epoch(model, data_loader, optimizer,
-            lr_schedule, wd_schedule, momentum_schedule,
-            epoch, fp16_scaler, args, meta_training_data)
-
-        # ============ writing logs ... ============
-        save_dict = {
-            'model': model.module.state_dict(),
-            'optimizer': optimizer.state_dict(),
-            'epoch': epoch + 1,
-            'args': args,
-        }
-<<<<<<< HEAD
-    
-        main_vit  = model.module.teacher.state_dict() 
-        if args.with_head:
-            main_vit  = model.module.teacher.backbone.state_dict() 
-=======
- 
-        main_vit  = model.module.teacher.state_dict() 
-        if args.with_head:
-            main_vit  = model.module.teacher.backbone.state_dict()
->>>>>>> 457c6c98
-        main_text = model.module.text_student.state_dict()
-        
-        if fp16_scaler != None:
-           save_dict['fp16_scaler'] = fp16_scaler.state_dict()
-        utils.save_on_master(save_dict, os.path.join(args.output_dir, 'checkpoint.pth'))
-        utils.save_on_master(main_vit, os.path.join(args.output_dir, 'main_vit_checkpoint.pth'))
-        if main_text != None:
-            utils.save_on_master(main_text, os.path.join(args.output_dir, 'main_text_checkpoint.pth'))
-        if args.saveckp_freq and epoch % args.saveckp_freq == 0:
-            utils.save_on_master(save_dict, os.path.join(args.output_dir, f'checkpoint{epoch:04}.pth'))
-            utils.save_on_master(main_vit, os.path.join(args.output_dir, f'main_vit_checkpoint{epoch:04}.pth'))
-            if main_text != None:
-                utils.save_on_master(main_text, os.path.join(args.output_dir, f'main_text_checkpoint{epoch:04}.pth'))
-        log_stats = {**{f'train_{k}': v for k, v in train_stats.items()},
-                     'epoch': epoch}
-        if utils.is_main_process():
-            with (Path(args.output_dir) / "log.txt").open("a") as f:
-                f.write(json.dumps(log_stats) + "\n")
-    total_time = time.time() - start_time
-    total_time_str = str(datetime.timedelta(seconds=int(total_time)))
-    print('Training time {}'.format(total_time_str))
-
-
-def train_one_epoch(model, data_loader,
-                    optimizer, lr_schedule, wd_schedule, momentum_schedule,epoch,
-                    fp16_scaler, args, meta_training_data=None):
-    metric_logger = utils.MetricLogger(delimiter="  ")
-    header = 'Epoch: [{}/{}]'.format(epoch, args.epochs)
-
-    # common params
-    names_q, params_q, names_k, params_k = [], [], [], []
-    if model.module.teacher != None:
-        for name_q, param_q in model.module.student.named_parameters():
-            names_q.append(name_q)
-            params_q.append(param_q)
-        for name_k, param_k in model.module.teacher.named_parameters():
-            names_k.append(name_k)
-            params_k.append(param_k)
-
-    names_common = list(set(names_q) & set(names_k))
-    params_q = [param_q for name_q, param_q in zip(names_q, params_q) if name_q in names_common]
-    params_k = [param_k for name_k, param_k in zip(names_k, params_k) if name_k in names_common]
-
-    for it, data in enumerate(metric_logger.log_every(data_loader, 10, header)):
-
-        images, captions = data
-    
-        # move images to gpu
-        # images = [im.cuda(non_blocking=True) for im in images]
-        images = images.cuda()
-        captions = captions.cuda()
-
-        # update weight decay and learning rate according to their schedule
-        it = len(data_loader) * epoch + it  # global training iteration
-        for i, param_group in enumerate(optimizer.param_groups):
-            param_group["lr"] = lr_schedule[it]
-            if i == 0:  # only the first group is regularized
-                param_group["weight_decay"] = wd_schedule[it]
-
-        # teacher and student forward passes + compute loss
-        with torch.cuda.amp.autocast(args.use_fp16):
-            model_output = model(images, epoch, captions=captions)
-            loss = model_output["loss"]
-
-        if not math.isfinite(loss):
-            print("Loss is {}, stopping training".format(loss), force=True)
-            sys.exit(1)
-
-        # student update
-        optimizer.zero_grad()
-        param_norms = None
-        student = model.module.student
-        if not args.use_fp16:
-            loss.backward()
-            if args.clip_grad:
-                param_norms = utils.clip_gradients(student, args.clip_grad) # we should test clipping entire model.module.
-
-            optimizer.step()
-        else:   
-            fp16_scaler.scale(loss).backward()
-            if args.clip_grad:
-                fp16_scaler.unscale_(optimizer)  # unscale the gradients of optimizer's assigned params in-place
-                param_norms = utils.clip_gradients(student, args.clip_grad)
-    
-            fp16_scaler.step(optimizer)
-            fp16_scaler.update()  
-
-        # EMA update for the teacher
-        m = momentum_schedule[it]  # momentum parameter
-        if model.module.teacher != None:
-            with torch.no_grad():
-                for param_q, param_k in zip(params_q, params_k):
-                    param_k.data.mul_(m).add_((1 - m) * param_q.detach().data)
-
-        # logging
-        torch.cuda.synchronize()
-        metric_logger.update(loss=loss.item())
-        if 'mask_dist_loss' in model_output.keys(): metric_logger.update(mask_dist_loss=model_output["mask_dist_loss"])
-        if 'clip_loss' in model_output.keys(): metric_logger.update(clip_loss=model_output["clip_loss"])
-        if 'mlm_loss' in model_output.keys(): metric_logger.update(mlm_loss=model_output['mlm_loss'])
-        metric_logger.update(lr=optimizer.param_groups[0]["lr"])
-        metric_logger.update(wd=optimizer.param_groups[0]["weight_decay"])
-    
-    # gather the stats from all processes
-    metric_logger.synchronize_between_processes()
-    print("Averaged stats:", metric_logger)
-    return {k: meter.global_avg for k, meter in metric_logger.meters.items()}, meta_training_data
-
-if __name__ == '__main__':
-    parser = argparse.ArgumentParser('MaskCLIP', parents=[get_args_parser()])
-    args = parser.parse_args()
-    Path(args.output_dir).mkdir(parents=True, exist_ok=True)
-    train(args)
+# Copyright (c) Facebook, Inc. and its affiliates.
+# 
+# Licensed under the Apache License, Version 2.0 (the "License");
+# you may not use this file except in compliance with the License.
+# You may obtain a copy of the License at
+# 
+#     http://www.apache.org/licenses/LICENSE-2.0
+# 
+# Unless required by applicable law or agreed to in writing, software
+# distributed under the License is distributed on an "AS IS" BASIS,
+# WITHOUT WARRANTIES OR CONDITIONS OF ANY KIND, either express or implied.
+# See the License for the specific language governing permissions and
+# limitations under the License.
+import argparse
+import os
+import sys
+import datetime
+import time
+import math
+import json
+import pickle
+from pathlib import Path
+from collections import OrderedDict
+import gc
+
+import numpy as np
+from PIL import Image
+import torch
+import torch.nn as nn
+import torch.distributed as dist
+import torch.backends.cudnn as cudnn
+import torch.nn.functional as F
+from torchvision import datasets, transforms
+from torchvision import models as torchvision_models
+
+import Harmony.utils as utils
+from Harmony.utils import DataAugmentation
+from Harmony.data.datasets import get_dataset_from_string
+from Harmony.models import MaskCLIP
+from Harmony.data import IBOTLoaderWrapper
+from torch.cuda.amp.grad_scaler import OptState
+
+
+torchvision_archs = sorted(name for name in torchvision_models.__dict__
+    if name.islower() and not name.startswith("__")
+    and callable(torchvision_models.__dict__[name]))
+
+def get_args_parser():
+    parser = argparse.ArgumentParser('MaskCLIP', add_help=False)
+
+    # Model parameters
+    parser.add_argument('--arch', default='vit_small', type=str,
+        choices=['vit_tiny', 'vit_small', 'vit_base', 'vit_large', 'xcit', 'deit_tiny', 'deit_small'] \
+                + torchvision_archs + torch.hub.list("facebookresearch/xcit:main"),
+        help="""Name of architecture to train. For quick experiments with ViTs,
+        we recommend using vit_tiny or vit_small.""")
+    parser.add_argument('--patch_size', default=16, type=int, help="""Size in pixels
+        of input square patches - default 16 (for 16x16 patches). Using smaller
+        values leads to better performance but requires more memory. Applies only
+        for ViTs (vit_tiny, vit_small and vit_base). If <16, we recommend disabling
+        mixed precision training (--use_fp16 false) to avoid unstabilities.""")
+    parser.add_argument('--norm_last_layer', default=True, type=utils.bool_flag,
+        help="""Whether or not to weight normalize the last layer of the DINO head.
+        Not normalizing leads to better performance but can make the training unstable.
+        In our experiments, we typically set this paramater to False with vit_small and True with vit_base.""")
+    parser.add_argument('--momentum_teacher', default=0.999, type=float, help="""Base EMA
+        parameter for teacher update. The value is increased to 1 during training with cosine schedule.
+        We recommend setting a higher value with small batches: for example use 0.9995 with batch size of 256.""")
+    parser.add_argument('--norm_in_head', default=None,
+        help="Norm to use in head for discriminative path (Default: None)")
+    parser.add_argument('--act_in_head', default='gelu',
+        help="Activation function in the projection head (Default: gelu)")
+    # parser.add_argument('--use_bn_in_head', default=False, type=utils.bool_flag,
+    #     help="Whether to use batch normalizations in projection head (Default: False)")
+    parser.add_argument('--mask_ratio', default=0.75, type=float, help="Initial masking ratio for MAE.")
+    parser.add_argument('--lambda1', default=1, type=float, help="""loss weight for dino
+        loss over [CLS] tokens (Default: 1.0)""")
+    parser.add_argument('--lambda2', default=1, type=float, help="""loss weight for beit 
+        loss over masked patch tokens (Default: 1.0)""")
+
+    # Temperature teacher parameters
+    parser.add_argument('--warmup_teacher_temp', default=0.04, type=float,
+        help="""Initial value for the teacher temperature: 0.04 works well in most cases.
+        Try decreasing it if the training loss does not decrease.""")
+    parser.add_argument('--teacher_temp', default=0.04, type=float, help="""Final value (after linear warmup)
+        of the teacher temperature. For most experiments, anything above 0.07 is unstable. We recommend
+        starting with the default value of 0.04 and increase this slightly if needed.""")
+    parser.add_argument('--warmup_teacher_patch_temp', default=0.04, type=float, help="""See 
+        `--warmup_teacher_temp`""")
+    parser.add_argument('--teacher_patch_temp', default=0.07, type=float, help=""""See 
+        `--teacher_temp`""")
+    parser.add_argument('--warmup_teacher_temp_epochs', default=10, type=int,
+        help='Number of warmup epochs for the teacher temperature (Default: 30).')
+
+    # Training/Optimization parameters
+    parser.add_argument('--use_fp16', type=utils.bool_flag, default=False, help="""Whether or not
+        to use half precision for training. Improves training time and memory requirements,
+        but can provoke instability and slight decay of performance. We recommend disabling
+        mixed precision if the loss is unstable, if reducing the patch size or if training with bigger ViTs.""")
+    parser.add_argument('--mask_dist_weight', type=float, default=0.05, help="""Loss scaling for mask self dist""")
+    parser.add_argument('--mlm_weight', type=float, default=0.05, help="""Loss scaling for mlm""")
+    parser.add_argument('--weight_decay', type=float, default=0.04, help="""Initial value of the
+        weight decay. With ViT, a smaller value at the beginning of training works well.""")
+    parser.add_argument('--weight_decay_end', type=float, default=0.4, help="""Final value of the
+        weight decay. We use a cosine schedule for WD and using a larger decay by
+        the end of training improves performance for ViTs.""")
+    parser.add_argument('--clip_grad', type=float, default=3.0, help="""Maximal parameter
+        gradient norm if using gradient clipping. Clipping with norm .3 ~ 1.0 can
+        help optimization for larger ViT architectures. 0 for disabling.""")
+    parser.add_argument('--batch_size_per_gpu', default=64, type=int,
+        help='Per-GPU batch-size : number of distinct images loaded on one GPU.')
+    parser.add_argument('--epochs', default=100, type=int, help='Number of epochs of training.')
+    parser.add_argument("--lr", default=0.0005, type=float, help="""Learning rate at the end of
+        linear warmup (highest LR used during training). The learning rate is linearly scaled
+        with the batch size, and specified here for a reference batch size of 256.""")
+    parser.add_argument("--warmup_epochs", default=10, type=int,
+        help="Number of epochs for the linear learning-rate warm up.")
+    parser.add_argument('--min_lr', type=float, default=1e-6, help="""Target LR at the
+        end of optimization. We use a cosine LR schedule with linear warmup.""")
+    parser.add_argument('--optimizer', default='adamw', type=str,
+        choices=['adamw', 'sgd', 'lars'], help="""Type of optimizer. We recommend using adamw with ViTs.""")
+    parser.add_argument('--drop_path_rate', type=float, default=0.1, help="stochastic depth rate")
+    parser.add_argument('--with_head', default=False, type=utils.bool_flag, help="whether to add IBOT head")
+    parser.add_argument('--with_cls', default=False, type=utils.bool_flag, help="whether to add CLS level objective ")
+
+    # Misc
+    parser.add_argument('--data', default='CC3M:/mnt/d/CC3M/cc3m', type=str,
+        help='Please specify path to the ImageNet training data.')
+    parser.add_argument('--output_dir', default=".", type=str, help='Path to save logs and checkpoints.')
+    parser.add_argument('--saveckp_freq', default=20, type=int, help='Save checkpoint every x epochs.')
+    parser.add_argument('--seed', default=0, type=int, help='Random seed.')
+    parser.add_argument('--num_workers', default=10, type=int, help='Number of data loading workers per GPU.')
+    parser.add_argument("--dist_url", default="env://", type=str, help="""url used to set up
+        distributed training; see https://pytorch.org/docs/stable/distributed.html""")
+    parser.add_argument("--local_rank", default=0, type=int, help="Please ignore and do not set this argument.")
+    return parser
+
+
+def train(args):
+
+    utils.init_distributed_mode(args)
+    utils.fix_random_seeds(args.seed)
+    print("git:\n  {}\n".format(utils.get_sha()))
+    print("\n".join("%s: %s" % (k, str(v)) for k, v in sorted(dict(vars(args)).items())))
+    cudnn.benchmark = True
+
+    # ============ saving argument settings ... ============
+    with open("{}/settings.pkl".format(args.output_dir), 'wb') as file:
+        print("saving run setting")
+        pickle.dump(dict(vars(args)), file)
+
+    # ============ preparing data ... ============
+    transform = transforms.Compose([
+            transforms.RandomResizedCrop(224, scale=(0.6, 1.0), interpolation=3),
+            # transforms.RandomApply(
+            #     [transforms.ColorJitter(brightness=0.4, contrast=0.4, saturation=0.2, hue=0.1)],
+            #     p=0.8
+            # ),
+            # utils.GaussianBlur(1.0),
+            # transforms.RandomGrayscale(p=0.2)
+            transforms.ToTensor(),
+            transforms.Normalize((0.485, 0.456, 0.406), (0.229, 0.224, 0.225)),
+        ])
+    
+    # transform = DataAugmentation(
+    #     args.global_crops_scale,
+    #     args.local_crops_scale,
+    #     args.global_crops_number, 
+    #     args.local_crops_number,
+    #     args.objective,
+    #     simple_aug
+    # )
+    
+    data_root = args.data.split(":")[1]
+    data = get_dataset_from_string(args.data)
+    dataset = data(data_root, transform=transform)
+    
+    sampler = torch.utils.data.DistributedSampler(dataset, shuffle=True)
+    data_loader = torch.utils.data.DataLoader(
+        dataset,
+        sampler=sampler,
+        batch_size=args.batch_size_per_gpu,
+        num_workers=args.num_workers,
+        pin_memory=True,
+        drop_last=True,
+    )
+    print(f"Data loaded: there are {len(dataset)} images.")
+
+    meta_training_data = { 
+        'num_iterations_per_epoch': len(data_loader),
+        'num_iterations_total': len(data_loader) * args.epochs
+    }
+
+    model = MaskCLIP(args=args, meta_training_data=meta_training_data).to(args.gpu)
+    model = torch.nn.parallel.DistributedDataParallel(model, device_ids=[args.gpu], find_unused_parameters=True)
+
+    # ============ preparing optimizer ... ============
+    params_groups = utils.get_params_groups(model)
+    if args.optimizer == "adamw":
+        optimizer = torch.optim.AdamW(params_groups, eps=1e-06, betas=(0.9, 0.98), weight_decay=0.1)  # to use with ViTs
+    elif args.optimizer == "sgd":
+        optimizer = torch.optim.SGD(params_groups, lr=0, momentum=0.9)  # lr is set by scheduler
+    elif args.optimizer == "lars":
+        optimizer = utils.LARS(params_groups)  # to use with convnet and large batches
+
+    # for mixed precision training
+    fp16_scaler = None
+    if args.use_fp16:
+        fp16_scaler = torch.cuda.amp.GradScaler()
+
+    # ============ init schedulers ... ============
+    lr_schedule = utils.cosine_scheduler(
+        args.lr,  # linear scaling rule
+        args.min_lr,
+        args.epochs, len(data_loader),
+        warmup_epochs=args.warmup_epochs,
+    )
+    wd_schedule = utils.cosine_scheduler(
+        args.weight_decay,
+        args.weight_decay_end,
+        args.epochs, len(data_loader),
+    )
+    # momentum parameter is increased to 0.9999. during training with a linear scheduler
+    # following maskclip
+    momentum_schedule = [
+        args.momentum_teacher + (0.9999 - args.momentum_teacher) * i / (args.epochs * len(data_loader))
+        for i in range(args.epochs * len(data_loader))]
+
+    print(f"Loss, optimizer and schedulers ready.")
+
+    # ============ optionally resume training ... ============
+    to_restore = {"epoch": 0}
+    utils.restart_from_checkpoint(
+        os.path.join(args.output_dir, "checkpoint.pth"),
+        run_variables=to_restore,
+        model=model,
+        optimizer=optimizer,
+        fp16_scaler=fp16_scaler,
+        # disc_loss=model.module.discriminative_path.loss if model.module.is_discriminative else None
+    )
+    start_epoch = to_restore["epoch"]
+
+    start_time = time.time()
+    print("Starting training !")
+    for epoch in range(start_epoch, args.epochs):
+        data_loader.sampler.set_epoch(epoch)
+        # data_loader.dataset.set_epoch(epoch)
+
+        # ============ training one epoch ... ============        
+        train_stats, meta_training_data = train_one_epoch(model, data_loader, optimizer,
+            lr_schedule, wd_schedule, momentum_schedule,
+            epoch, fp16_scaler, args, meta_training_data)
+
+        # ============ writing logs ... ============
+        save_dict = {
+            'model': model.module.state_dict(),
+            'optimizer': optimizer.state_dict(),
+            'epoch': epoch + 1,
+            'args': args,
+        }
+    
+        main_vit  = model.module.teacher.state_dict() 
+        if args.with_head:
+            main_vit  = model.module.teacher.backbone.state_dict() 
+        main_text = model.module.text_student.state_dict()
+ 
+        main_vit  = model.module.teacher.state_dict() 
+        if args.with_head:
+            main_vit  = model.module.teacher.backbone.state_dict()
+        main_text = model.module.text_student.state_dict()
+        
+        if fp16_scaler != None:
+           save_dict['fp16_scaler'] = fp16_scaler.state_dict()
+        utils.save_on_master(save_dict, os.path.join(args.output_dir, 'checkpoint.pth'))
+        utils.save_on_master(main_vit, os.path.join(args.output_dir, 'main_vit_checkpoint.pth'))
+        if main_text != None:
+            utils.save_on_master(main_text, os.path.join(args.output_dir, 'main_text_checkpoint.pth'))
+        if args.saveckp_freq and epoch % args.saveckp_freq == 0:
+            utils.save_on_master(save_dict, os.path.join(args.output_dir, f'checkpoint{epoch:04}.pth'))
+            utils.save_on_master(main_vit, os.path.join(args.output_dir, f'main_vit_checkpoint{epoch:04}.pth'))
+            if main_text != None:
+                utils.save_on_master(main_text, os.path.join(args.output_dir, f'main_text_checkpoint{epoch:04}.pth'))
+        log_stats = {**{f'train_{k}': v for k, v in train_stats.items()},
+                     'epoch': epoch}
+        if utils.is_main_process():
+            with (Path(args.output_dir) / "log.txt").open("a") as f:
+                f.write(json.dumps(log_stats) + "\n")
+    total_time = time.time() - start_time
+    total_time_str = str(datetime.timedelta(seconds=int(total_time)))
+    print('Training time {}'.format(total_time_str))
+
+
+def train_one_epoch(model, data_loader,
+                    optimizer, lr_schedule, wd_schedule, momentum_schedule,epoch,
+                    fp16_scaler, args, meta_training_data=None):
+    metric_logger = utils.MetricLogger(delimiter="  ")
+    header = 'Epoch: [{}/{}]'.format(epoch, args.epochs)
+
+    # common params
+    names_q, params_q, names_k, params_k = [], [], [], []
+    if model.module.teacher != None:
+        for name_q, param_q in model.module.student.named_parameters():
+            names_q.append(name_q)
+            params_q.append(param_q)
+        for name_k, param_k in model.module.teacher.named_parameters():
+            names_k.append(name_k)
+            params_k.append(param_k)
+
+    names_common = list(set(names_q) & set(names_k))
+    params_q = [param_q for name_q, param_q in zip(names_q, params_q) if name_q in names_common]
+    params_k = [param_k for name_k, param_k in zip(names_k, params_k) if name_k in names_common]
+
+    for it, data in enumerate(metric_logger.log_every(data_loader, 10, header)):
+
+        images, captions = data
+    
+        # move images to gpu
+        # images = [im.cuda(non_blocking=True) for im in images]
+        images = images.cuda()
+        captions = captions.cuda()
+
+        # update weight decay and learning rate according to their schedule
+        it = len(data_loader) * epoch + it  # global training iteration
+        for i, param_group in enumerate(optimizer.param_groups):
+            param_group["lr"] = lr_schedule[it]
+            if i == 0:  # only the first group is regularized
+                param_group["weight_decay"] = wd_schedule[it]
+
+        # teacher and student forward passes + compute loss
+        with torch.cuda.amp.autocast(args.use_fp16):
+            model_output = model(images, epoch, captions=captions)
+            loss = model_output["loss"]
+
+        if not math.isfinite(loss):
+            print("Loss is {}, stopping training".format(loss), force=True)
+            sys.exit(1)
+
+        # student update
+        optimizer.zero_grad()
+        param_norms = None
+        student = model.module.student
+        if not args.use_fp16:
+            loss.backward()
+            if args.clip_grad:
+                param_norms = utils.clip_gradients(student, args.clip_grad) # we should test clipping entire model.module.
+
+            optimizer.step()
+        else:   
+            fp16_scaler.scale(loss).backward()
+            if args.clip_grad:
+                fp16_scaler.unscale_(optimizer)  # unscale the gradients of optimizer's assigned params in-place
+                param_norms = utils.clip_gradients(student, args.clip_grad)
+    
+            fp16_scaler.step(optimizer)
+            fp16_scaler.update()  
+
+        # EMA update for the teacher
+        m = momentum_schedule[it]  # momentum parameter
+        if model.module.teacher != None:
+            with torch.no_grad():
+                for param_q, param_k in zip(params_q, params_k):
+                    param_k.data.mul_(m).add_((1 - m) * param_q.detach().data)
+
+        # logging
+        torch.cuda.synchronize()
+        metric_logger.update(loss=loss.item())
+        if 'mask_dist_loss' in model_output.keys(): metric_logger.update(mask_dist_loss=model_output["mask_dist_loss"])
+        if 'clip_loss' in model_output.keys(): metric_logger.update(clip_loss=model_output["clip_loss"])
+        if 'mlm_loss' in model_output.keys(): metric_logger.update(mlm_loss=model_output['mlm_loss'])
+        metric_logger.update(lr=optimizer.param_groups[0]["lr"])
+        metric_logger.update(wd=optimizer.param_groups[0]["weight_decay"])
+    
+    # gather the stats from all processes
+    metric_logger.synchronize_between_processes()
+    print("Averaged stats:", metric_logger)
+    return {k: meter.global_avg for k, meter in metric_logger.meters.items()}, meta_training_data
+
+if __name__ == '__main__':
+    parser = argparse.ArgumentParser('MaskCLIP', parents=[get_args_parser()])
+    args = parser.parse_args()
+    Path(args.output_dir).mkdir(parents=True, exist_ok=True)
+    train(args)